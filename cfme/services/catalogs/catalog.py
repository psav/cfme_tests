import cfme.fixtures.pytest_selenium as sel
import cfme.web_ui.accordion as accordion
import cfme.web_ui.flash as flash
import cfme.web_ui as web_ui
import cfme.web_ui.menu  # load the menu nav endpoints
import cfme.web_ui.toolbar as tb
import ui_navigate as nav
import functools
from utils.update import Updateable
from utils import version
assert cfme.web_ui.menu  # to placate flake8 (otherwise menu import is unused)

tb_select = functools.partial(tb.select, "Configuration")

item_multiselect = web_ui.MultiSelect(
    "//select[@id='available_fields']",
    "//select[@id='selected_fields']",
    "//div[@id='column_lists']//a[contains(@href, 'button=right')]/img",
    "//div[@id='column_lists']//a[contains(@href, 'button=left')]/img")

form = web_ui.Form(
    fields=
    [('name_text', "//input[@id='name']"),
     ('description_text', "//input[@id='description']"),
     ('button_multiselect', item_multiselect),
     ('add_button', "//img[@title='Add']"),
     ('save_button', "//img[@title='Save Changes']"),
     ('cancel_button', "//img[@title='Cancel']")])

item_form = web_ui.Form(
    fields=
    [('type_select', "//select[@id='st_prov_type']"),
     ('name_text', "//input[@id='name']"),
     ('description_text', "//input[@id='description']"),
     ('display_checkbox', "//input[@id='display']"),
     ('add_button', "//img[@title='Add']")])

<<<<<<< HEAD
catalog_tree = version.pick({'default': web_ui.Tree('//div[@id="stcat_tree_box"]//table'),
                             '9.9.9.9': web_ui.Tree('//div[@id="stcat_treebox"]//ul')})
=======
catalog_tree = sel.ver_pick({
    'default': web_ui.Tree('//div[@id="stcat_tree_box"]//table'),
    '5.3': web_ui.Tree('//div[@id="stcat_treebox"]//ul')
})
>>>>>>> db085be8


def _all_catalogs_add_new(_):
    catalog_tree.click_path('All Catalogs')
    tb_select('Add a New Catalog')


nav.add_branch(
    'services_catalogs',
    {'catalogs': [nav.partial(accordion.click, 'Catalogs'),
                  {'catalog_new': _all_catalogs_add_new,
                   'catalog': [lambda ctx: catalog_tree.click_path('All Catalogs',
                                                                   ctx['catalog'].name),
                               {'catalog_edit': nav.partial(tb_select, "Edit this Item")}]}]})


class Catalog(Updateable):
    """Represents a Catalog"""

    def __init__(self, name=None, description=None, items=None):
        self.name = name
        self.description = description
        self.items = items

    def create(self):
        sel.force_navigate('catalog_new')
        web_ui.fill(form, {'name_text': self.name,
                           'description_text': self.description,
                           'button_multiselect': self.items},
                    action=form.add_button)
        flash.assert_success_message('ServiceTemplateCatalog "{}" was saved'.format(self.name))

    def update(self, updates):
        sel.force_navigate('catalog_edit', context={'catalog': self})
        web_ui.fill(form, {'name_text': updates.get('name', None),
                           'description_text': updates.get('description', None),
                           'button_multiselect': updates.get('items', None)},
                    action=form.save_button)
        flash.assert_success_message('ServiceTemplateCatalog "{}" was saved'.format(self.name))

    def delete(self):
        sel.force_navigate('catalog', context={'catalog': self})
        tb_select("Remove Item from the VMDB", invokes_alert=True)
        sel.handle_alert()
        flash.assert_success_message('Catalog "{}": Delete successful'.format(self.description))<|MERGE_RESOLUTION|>--- conflicted
+++ resolved
@@ -35,15 +35,8 @@
      ('display_checkbox', "//input[@id='display']"),
      ('add_button', "//img[@title='Add']")])
 
-<<<<<<< HEAD
 catalog_tree = version.pick({'default': web_ui.Tree('//div[@id="stcat_tree_box"]//table'),
-                             '9.9.9.9': web_ui.Tree('//div[@id="stcat_treebox"]//ul')})
-=======
-catalog_tree = sel.ver_pick({
-    'default': web_ui.Tree('//div[@id="stcat_tree_box"]//table'),
-    '5.3': web_ui.Tree('//div[@id="stcat_treebox"]//ul')
-})
->>>>>>> db085be8
+                             '5.3': web_ui.Tree('//div[@id="stcat_treebox"]//ul')})
 
 
 def _all_catalogs_add_new(_):
